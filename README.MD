# 🎭 MovieLens Puppet Theater Recommender  
**Improving user experience through the development of an advanced movie recommendation system.**
<<<<<<< HEAD
=======



---

## 🌐 Live Demo  
🚀 **Experience the Movie Recommender App here:**  
👉 [**MovieLens Puppet Theater — Streamlit App**](https://kibandichristine-movie-recommendation-system-app-ypjjj1.streamlit.app/)
>>>>>>> b2007ff2



---

## 🌐 Live Demo  
🚀 **Experience the Movie Recommender App here:**  
👉 [**MovieLens Puppet Theater — Streamlit App**](https://kibandichristine-movie-recommendation-system-app-pbwohz.streamlit.app/?embed_options=show_toolbar,show_colored_line,show_padding,show_footer,dark_theme)

---

## 📘 Business Understanding  

### **Introduction**  
In today's vast world of movies, choosing what to watch can be overwhelming. This project addresses that challenge by building a **Movie Recommendation System** that enhances user experience through **personalized movie suggestions** using the **MovieLens dataset**.

### **Problem Statement**  
The goal is to develop an **intelligent recommendation system** that mitigates choice overload. By leveraging data-driven insights, the system simplifies the movie selection process and increases user satisfaction.

### **Dataset Overview**  
The **MovieLens dataset (ml-latest-small)** contains:  
- **100,836 ratings**  
- **3,683 tag applications**  
- **9,742 movies**  
- **610 users** (each with ≥ 20 ratings)  

All data was collected between **March 29, 1996** and **September 24, 2018**, with consistent user and movie IDs across all CSV files:  
- `ratings.csv`  
- `movies.csv`  
- `tags.csv`  
- `links.csv`  

---

## 🧩 Dataset Structure  

| File | Format | Description |
|------|---------|-------------|
| **ratings.csv** | `userId, movieId, rating, timestamp` | User ratings on a 5-star scale |
| **tags.csv** | `userId, movieId, tag, timestamp` | User-generated descriptive tags |
| **movies.csv** | `movieId, title, genres` | Movie titles and genres (pipe-separated) |
| **links.csv** | `movieId, imdbId, tmdbId` | Cross-links to IMDb and TMDb |

---

## 🎯 Metrics of Success  
- **Click-through rate (CTR)**  
- **User ratings**  
- **Retention rates**  
- **Quality of feedback**

---

## 🏆 Project Objectives  
- Enhance **user experience**  
- Increase **user engagement**  
- Develop **recommendation algorithms**  
- Improve **interaction and feedback** utilization  

---

## 🧠 Data Understanding  
The system leverages **100,000+ user ratings** to identify relationships between movies using correlation analysis and heatmap visualization.

---

## 🧹 Data Preprocessing  
- Converted ratings to numeric format  
- Handled missing values and outliers  
- Created pivot tables (user–movie matrices) for similarity calculations  

---

## 🏗️ Modeling Approach  

### **1. User-Based Collaborative Filtering (UserCF)**  
Recommends movies based on users with similar preferences using **cosine similarity**.

### **2. Item-Based Collaborative Filtering (ItemCF)**  
Suggests movies that are similar to ones a user already likes.

### **3. Matrix Factorization (SVD)**  
Uses **Singular Value Decomposition** to predict missing ratings and capture hidden user–movie features.

### **4. Hybrid Model**  
Combines **UserCF** and **ItemCF** through a weighted approach for improved accuracy.

### **5. Popularity-Based Recommendations**  
Provides suggestions for new users (cold start problem) based on overall movie popularity.

### **6. Content-Based Recommendations**  
Generates recommendations based on **movie genres**.

---

## 🚀 Getting Started  

### **Prerequisites**  
- Python **3.8+**  
- Required libraries:
  ```bash
  pip install streamlit pandas numpy scikit-learn scipy<|MERGE_RESOLUTION|>--- conflicted
+++ resolved
@@ -1,24 +1,11 @@
 # 🎭 MovieLens Puppet Theater Recommender  
 **Improving user experience through the development of an advanced movie recommendation system.**
-<<<<<<< HEAD
-=======
-
-
 
 ---
 
 ## 🌐 Live Demo  
 🚀 **Experience the Movie Recommender App here:**  
 👉 [**MovieLens Puppet Theater — Streamlit App**](https://kibandichristine-movie-recommendation-system-app-ypjjj1.streamlit.app/)
->>>>>>> b2007ff2
-
-
-
----
-
-## 🌐 Live Demo  
-🚀 **Experience the Movie Recommender App here:**  
-👉 [**MovieLens Puppet Theater — Streamlit App**](https://kibandichristine-movie-recommendation-system-app-pbwohz.streamlit.app/?embed_options=show_toolbar,show_colored_line,show_padding,show_footer,dark_theme)
 
 ---
 
